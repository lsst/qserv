/* 
 * LSST Data Management System
 * Copyright 2008, 2009, 2010 LSST Corporation.
 * 
 * This product includes software developed by the
 * LSST Project (http://www.lsst.org/).
 *
 * This program is free software: you can redistribute it and/or modify
 * it under the terms of the GNU General Public License as published by
 * the Free Software Foundation, either version 3 of the License, or
 * (at your option) any later version.
 * 
 * This program is distributed in the hope that it will be useful,
 * but WITHOUT ANY WARRANTY; without even the implied warranty of
 * MERCHANTABILITY or FITNESS FOR A PARTICULAR PURPOSE.  See the
 * GNU General Public License for more details.
 * 
 * You should have received a copy of the LSST License Statement and 
 * the GNU General Public License along with this program.  If not, 
 * see <http://www.lsstcorp.org/LegalNotices/>.
 */
 
#ifndef LSST_QSERV_WORKER_QUERYRUNNER_H
#define LSST_QSERV_WORKER_QUERYRUNNER_H

// C++
#include <deque>

// boost
#include "boost/thread.hpp" // for mutex support
<<<<<<< HEAD
// xrootd
#include "XrdSfs/XrdSfsInterface.hh"
=======

#include "mysql/mysql.h"
>>>>>>> bff61f34

// package
#include "lsst/qserv/SqlErrorObject.hh"
#include "lsst/qserv/worker/Base.h"
#include "lsst/qserv/worker/ResultTracker.h"
#include "lsst/qserv/worker/QueryRunnerManager.h"

namespace lsst {
namespace qserv {
    // Forward
    class SqlConnection;
}}

namespace lsst {
namespace qserv {
namespace worker {
class QueryPhyResult; // Forward
////////////////////////////////////////////////////////////////////////
class QueryRunner {
public:
    typedef ResultTracker<std::string, ResultError> Tracker;
    typedef QueryRunnerManager Manager;
    QueryRunner(boost::shared_ptr<Logger> log, 
                Task::Ptr task,
                std::string overrideDump=std::string());
    explicit QueryRunner(QueryRunnerArg const& a);
    ~QueryRunner();
    bool operator()(); // exec and loop as long as there are queries
                       // to run.
    bool actOnce();

    std::string const& getHash() const { return _task->hash; }
    void poison(std::string const& hash);

    // Static: 
    static Tracker& getTracker() { static Tracker t; return t;}
    static Manager& getMgr() { static Manager m; return m;}

private:
    typedef std::deque<std::string> StringDeque;

    typedef std::vector<int> IntVector;
    typedef IntVector::iterator IntVectorIter;
    typedef boost::shared_ptr<IntVector> IntVectorPtr;

    bool _act();
    std::string _getDumpTableList(std::string const& script);
<<<<<<< HEAD
    void _mkdirP(std::string const& filePath);
    bool _runScript(std::string const& script, std::string const& dbName);
    bool _runScriptCore(SqlConnection& sqlConn, 
                        std::string const& script,
                        std::string const& dbName,
                        std::string const& tableList);
    void _buildSubchunkScripts(std::string const& script,
                               std::string& build, std::string& cleanup);
    bool _prepareAndSelectResultDb(SqlConnection& sqlConn, 
                                   std::string const& dbName);
    bool _prepareScratchDb(SqlConnection& sqlConn);
=======
    bool _runTask(Task::Ptr t);
    bool _runFragment(MYSQL* dbMy,
                      std::string const& scr,
                      std::string const& buildSc,
                      std::string const& cleanSc,
                      std::string const& resultTable);
    void _buildSubchunkScripts(std::string const& script,
                               std::string& build, std::string& cleanup);
    bool _prepareAndSelectResultDb(MYSQL* db, 
                                   std::string const& dbName=std::string());
    bool _prepareScratchDb(MYSQL* db);
>>>>>>> bff61f34
    bool _performMysqldump(std::string const& dbName, 
                           std::string const& dumpFile,
                           std::string const& tables);
    bool _isExecutable(std::string const& execName);
    void _setNewQuery(QueryRunnerArg const& a);
    std::string _getErrorString() const;
    boost::shared_ptr<ArgFunc> getResetFunc();
    bool _checkPoisoned();
    boost::shared_ptr<CheckFlag> _makeAbort();
    bool _poisonCleanup();

<<<<<<< HEAD
    XrdSysError& _e;
    SqlErrorObject _errObj;
=======
    boost::shared_ptr<Logger> _log;
>>>>>>> bff61f34
    std::string _user;
    boost::shared_ptr<QueryPhyResult> _pResult;
    Task::Ptr _task;
    std::string _scriptId;
    boost::shared_ptr<boost::mutex> _poisonedMutex;
    StringDeque _poisoned;
};

 int dumpFileOpen(std::string const& dbName);
 bool dumpFileExists(std::string const& dumpFilename);

}}}
#endif // LSST_QSERV_WORKER_QUERYRUNNER_H<|MERGE_RESOLUTION|>--- conflicted
+++ resolved
@@ -28,13 +28,8 @@
 
 // boost
 #include "boost/thread.hpp" // for mutex support
-<<<<<<< HEAD
-// xrootd
-#include "XrdSfs/XrdSfsInterface.hh"
-=======
 
 #include "mysql/mysql.h"
->>>>>>> bff61f34
 
 // package
 #include "lsst/qserv/SqlErrorObject.hh"
@@ -82,31 +77,17 @@
 
     bool _act();
     std::string _getDumpTableList(std::string const& script);
-<<<<<<< HEAD
-    void _mkdirP(std::string const& filePath);
-    bool _runScript(std::string const& script, std::string const& dbName);
-    bool _runScriptCore(SqlConnection& sqlConn, 
-                        std::string const& script,
-                        std::string const& dbName,
-                        std::string const& tableList);
-    void _buildSubchunkScripts(std::string const& script,
-                               std::string& build, std::string& cleanup);
-    bool _prepareAndSelectResultDb(SqlConnection& sqlConn, 
-                                   std::string const& dbName);
-    bool _prepareScratchDb(SqlConnection& sqlConn);
-=======
     bool _runTask(Task::Ptr t);
-    bool _runFragment(MYSQL* dbMy,
+    bool _runFragment(SqlConnection& sqlConn,
                       std::string const& scr,
                       std::string const& buildSc,
                       std::string const& cleanSc,
                       std::string const& resultTable);
     void _buildSubchunkScripts(std::string const& script,
                                std::string& build, std::string& cleanup);
-    bool _prepareAndSelectResultDb(MYSQL* db, 
+    bool _prepareAndSelectResultDb(SqlConnection& sqlConn,
                                    std::string const& dbName=std::string());
-    bool _prepareScratchDb(MYSQL* db);
->>>>>>> bff61f34
+    bool _prepareScratchDb(SqlConnection& sqlConn);
     bool _performMysqldump(std::string const& dbName, 
                            std::string const& dumpFile,
                            std::string const& tables);
@@ -118,12 +99,8 @@
     boost::shared_ptr<CheckFlag> _makeAbort();
     bool _poisonCleanup();
 
-<<<<<<< HEAD
-    XrdSysError& _e;
+    boost::shared_ptr<Logger> _log;
     SqlErrorObject _errObj;
-=======
-    boost::shared_ptr<Logger> _log;
->>>>>>> bff61f34
     std::string _user;
     boost::shared_ptr<QueryPhyResult> _pResult;
     Task::Ptr _task;
