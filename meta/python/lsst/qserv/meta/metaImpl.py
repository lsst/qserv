#!/usr/bin/env python

# LSST Data Management System
# Copyright 2008, 2009, 2010 LSST Corporation.
# 
# This product includes software developed by the
# LSST Project (http://www.lsst.org/).
#
# This program is free software: you can redistribute it and/or modify
# it under the terms of the GNU General Public License as published by
# the Free Software Foundation, either version 3 of the License, or
# (at your option) any later version.
# 
# This program is distributed in the hope that it will be useful,
# but WITHOUT ANY WARRANTY; without even the implied warranty of
# MERCHANTABILITY or FITNESS FOR A PARTICULAR PURPOSE.  See the
# GNU General Public License for more details.
# 
# You should have received a copy of the LSST License Statement and 
# the GNU General Public License along with this program.  If not, 
# see <http://www.lsstcorp.org/LegalNotices/>.

"""
This module implements the core of the qserv metadata server.
"""

import logging
import os
import random
import StringIO
import tempfile
import uuid

import config
from db import Db
from status import Status, getErrMsg, QmsException

internalTables = [
    # The DbMeta table keeps the list of databases managed through 
    # qserv. Databases not entered into that table will be ignored 
    # by qserv.
    ['DbMeta', '''(
   dbId INT NOT NULL PRIMARY KEY AUTO_INCREMENT,
   dbName VARCHAR(255) NOT NULL,
   dbUuid VARCHAR(255) NOT NULL, -- note: this has to be the same across 
                                 -- all worker nodes

   psName VARCHAR(255), -- partition strategy used for tables
                        -- in this database. Must be the same for all tables
                        -- supported so far: "sphBox". This name is used to
                        -- determine which PS_Db_* and PS_Tb_* tables to use
   psId INT             -- foreign key to the PS_Db_* table
)'''],
    # -----------------------------------------------------------------
    # TableMeta table defines table-specific metadata.
    # This metadata is data-independent
    ["TableMeta", '''(
   tableId INT NOT NULL PRIMARY KEY AUTO_INCREMENT,
   tableName VARCHAR(255) NOT NULL,
   tbUuid VARCHAR(255),       -- uuid of this table
   dbId INT NOT NULL,         -- id of database this table belongs to
   psId INT,                  -- foreign key to the PS_Tb_* table
   clusteredIdx VARCHAR(255), -- name of the clustered index, 
                              -- Null if no clustered index.
   isRefMatch TINYINT DEFAULT 0 -- flag indicating if the table is a "RefMatch"
)'''],
    # -----------------------------------------------------------------
    # Partitioning strategy, database-specific parameters 
    # for sphBox partitioning
    ["PS_Db_sphBox", '''(
   psId INT NOT NULL PRIMARY KEY AUTO_INCREMENT,
   stripes INT,    -- base number of stripes. 
                   -- Large tables might overwrite that and have 
                   -- finer-grain division.
   subStripes INT, -- base number of subStripes per stripe.
                   -- Large tables might overwrite that and have 
                   -- finer-grain division.
   defaultOverlap_fuzzyness FLOAT, -- in degrees, for fuzziness
   defaultOverlap_nearNeigh FLOAT  -- in degrees, for real neighbor query
)'''],
    # -----------------------------------------------------------------
    # Partitioning strategy, table-specific parameters 
    # for sphBox partitioning
    ["PS_Tb_sphBox", '''(
   psId INT NOT NULL PRIMARY KEY AUTO_INCREMENT,
   overlap FLOAT,         -- in degrees, 0 if not set
   phiCol VARCHAR(255),   -- Null if table not partitioned
   thetaCol VARCHAR(255), -- Null if table not partitioned
   phiColNo INT,          -- Position of the phiColumn in the table, 
                          -- counting from zero
   thetaColNo INT,        -- Position of the thetaColumn in the table, 
                          -- counting from zero
   logicalPart SMALLINT,  -- logical partitioning flag:
                          -- 0: no chunks
                          -- 1: one-level chunking
                          -- 2: two-level chunking (chunks and subchunks)
   physChunking INT       -- physical storage flag:                        
            -- least significant bit: 0-not persisted, 1-persisted in RDBMS
            -- second-least significant bit indicates partitioning level,eg
            -- 0x0010: 1st-level partitioning, not persistent
            -- 0x0011: 1st-level partitioning, persisted in RDBMS
            -- 0x0020: 2st-level partitioning, not persistent
            -- 0x0021: 2st-level partitioning, persisted in RDBMS
)'''],
    # -----------------------------------------------------------------
    ["EmptyChunks", '''(
   dbId INT,
   chunkId INT
)'''], 
    # -----------------------------------------------------------------
    ["TableStats", '''(
   tableId INT NOT NULL PRIMARY KEY,
   rowCount BIGINT,        -- row count. Doesn't have to be precise.
                           -- used for query cost estimates
   chunkCount INT,         -- count of all chunks
   subChunkCount INT,      -- count of all subchunks
   avgSubChunkCount FLOAT  -- average sub chunk count (per chunk)
)'''],
    # -----------------------------------------------------------------
    ["LockDb", '''(
   dbId INT NOT NULL,
   locked INT,                 -- 1: locked, 0: unlocked for now
   lockKey BIGINT,             -- key required to bypass the lock
   lockedBy VARCHAR(255),      -- name of user who locked the database
   lockDate DATETIME,          -- date/time when lock was created
   estDur INT,                 -- estimated duration in hours 
                               -- (for message facing users, -1: unknown)
   comments TEXT DEFAULT NULL  -- any comments the lock creator wants 
                               -- to attach to this lock 
)'''],
    # -----------------------------------------------------------------
    ["LockTable", '''(
   tableId INT NOT NULL,
   locked INT,                 -- 1: locked, 0: unlocked for now
   lockKey BIGINT,             -- key required to bypass the lock
   lockedBy VARCHAR(255),      -- name of user who locked the database
   lockDate DATETIME,          -- date/time when lock was created
   estDur INT,                 -- estimated duration in hours 
                               -- (for message facing users, -1: unknown)
   comments TEXT DEFAULT NULL  -- any comments the lock creator wants 
                               -- to attach to this lock 
)''']]


class MetaImpl:
    def __init__(self, loggerName):
        # init logger
        self._logger = logging.getLogger(loggerName)
        # get connection info
        c = config.config
        socket = c.get("qmsdb", "unix_socket")
        user = c.get("qmsdb", "user")
        passwd = c.get("qmsdb", "passwd")
        host = c.get("qmsdb", "host")
        port = c.getint("qmsdb", "port")
        dbName = "qms_%s" % c.get("qmsdb", "db")
        # prep db object
        self._mdb = Db(loggerName, host, port, user, passwd, socket, dbName)
        self._mdb.connectToMySQLServer()

    def __destroy__(self):
        self._mdb.disconnect()

    ###########################################################################
    #### installMeta
    ###########################################################################
    def installMeta(self):
        """Initializes persistent qserv metadata structures. This method should
           be called only once ever for a given qms installation."""
        self._mdb.createMetaDb()
        self._mdb.selectMetaDb()
        for t in internalTables:
            self._mdb.createTable(t[0], t[1])
        self._mdb.commit()

    ###########################################################################
    #### destroyMeta
    ###########################################################################
    def destroyMeta(self):
        """This method permanently destroys qserv metadata."""
        self._mdb.selectMetaDb()
        cmd = "SHOW DATABASES LIKE '%s%%'" % self._mdb.getServerPrefix() 
        qmsDbs = self._mdb.execCommandN(cmd)
        for qmsDb in qmsDbs:
            self._mdb.execCommand0("DROP DATABASE %s" % qmsDb)
        self._mdb.dropMetaDb()
        self._mdb.commit()

    ###########################################################################
    #### printMeta
    ###########################################################################
    def printMeta(self):
        """This method prints all metadata into a string."""
        self._mdb.selectMetaDb()
        s = StringIO.StringIO()
        for t in ["DbMeta", "PS_Db_sphBox", "TableMeta", "PS_Tb_sphBox", 
                  "EmptyChunks", "TableStats", "LockDb"]:
            self._printTable(s, t)
        return s.getvalue()

    ###########################################################################
    #### createDb
    ###########################################################################
    def _validateKVOptions(self, x, xxOpts, psOpts, whichInfo):
        if not x.has_key("partitioning"):
            self._logger.error("Can't find required param 'partitioning'")
            raise QmsException(Status.ERR_INVALID_OPTION)

        partOff = x["partitioning"] == "off" 
        for (theName, theOpts) in xxOpts.items():
            for o in theOpts:
                # skip optional parameters
                if o == "partitioning":
                    continue
                # if partitioning is "off", partitioningStrategy does not 
                # need to be specified 
                if not (o == "partitiongStrategy" and partOff):
                    continue
                if not x.has_key(o):
                    self._logger.error("Can't find required param '%s'" % o)
                    raise QmsException(Status.ERR_INVALID_OPTION)
        if partOff:
            return
        if x["partitioning"] != "on":
            self._logger.error("Unrecognized value for param 'partitioning' "
                               "(%s), supported on/off" % x["partitioning"])
            raise QmsException(Status.ERR_INVALID_OPTION)
        if not x.has_key("partitioningStrategy"):
            self._logger.error("partitioningStrategy option is required if "
                               "partitioning is on")
            raise QmsException(Status.ERR_INVALID_OPTION)

        psFound = False
        for (psName, theOpts) in psOpts.items():
            if x["partitioningStrategy"] == psName:
                psFound = True
                # check if all required options are specified
                for o in theOpts:
                    if not x.has_key(o):
                        self._logger.error("Can't find param '%s' required for partitioning strategy '%s'" % (o, psName))
                        raise QmsException(Status.ERR_INVALID_OPTION)
                # check if there are any unrecognized options
                for o in x:
                    if not ((o in xxOpts[whichInfo]) or (o in theOpts)):
                        # skip non required, these are not in xxOpts/theOpts
                        if whichInfo=="db_info" and o=="clusteredIndex":
                            continue
                        if whichInfo=="table_info" and o=="partitioningStrategy":
                            continue
                        self._logger.error("Unrecognized param '%s' found" % o)
                        raise QmsException(Status.ERR_INVALID_OPTION)
        if not psFound:
            self._logger.error("Unrecongnized partitioning strategy '%s', supported strategies: 'sphBox'"% x["partitioningStrategy"])
            raise QmsException(Status.ERR_INVALID_OPTION)

    def _processDbOptions(self, opts):
        # add default values for missing parameters
        if not opts.has_key("clusteredIndex"):
            print("param 'clusteredIndex' not found, will use default: NULL")
            opts["clusteredIndex"] = "NULL"
        if not opts.has_key("partitioning"):
            print("param 'partitioning' not found, will use default: off")
            opts["partitioning"] = "off"
        # these are required options for createDb
        _crDbOpts = { "db_info":("partitioning", "partitioningStrategy")}
        _crDbPSOpts = {
            "sphBox":("nStripes", 
                      "nSubStripes", 
                      "defaultOverlap_fuzziness",
                      "defaultOverlap_nearNeighbor")}
        # validate the options
        self._validateKVOptions(opts, _crDbOpts, _crDbPSOpts, "db_info")
        return opts

    def createDb(self, dbName, crDbOptions):
        """Creates metadata about new database to be managed by qserv."""
        # connect to QMS
        self._mdb.selectMetaDb()
        # check if db exits
        cmd = "SELECT COUNT(*) FROM DbMeta WHERE dbName = '%s'" % dbName
        ret = self._mdb.execCommand1(cmd)
        if ret[0] > 0:
            self._logger.error("Database '%s' already registered" % dbName)
            raise QmsException(Status.ERR_DB_EXISTS)
        # add default values for missing parameters and do final validation
        # print "Dopts1:"
        # for k in crDbOptions: print "  ", k, "  --> ",crDbOptions[k]
        crDbOptions = self._processDbOptions(crDbOptions)
        # print "Dopts2:"
        # for k in crDbOptions: print "  ", k, "  --> ", crDbOptions[k]
        # create entry in PS_Db_<partitioningStrategy> table
        if crDbOptions["partitioning"] == "off":
            psId = '\N'
            psName = None
        else:
            psName = crDbOptions["partitioningStrategy"]
            if psName == "sphBox":
                self._logger.debug("persisting for sphBox")
                nS = crDbOptions["nStripes"]
                nSS = crDbOptions["nSubStripes"]
                dOvF = crDbOptions["defaultOverlap_fuzziness"]
                dOvN = crDbOptions["defaultOverlap_nearNeighbor"]
                cmd = "INSERT INTO PS_Db_sphBox(stripes, subStripes, defaultOverlap_fuzzyness, defaultOverlap_nearNeigh) VALUES(%s, %s, %s, %s)" % (nS, nSS, dOvF, dOvN)
                self._mdb.execCommand0(cmd)
                psId = (self._mdb.execCommand1("SELECT LAST_INSERT_ID()"))[0]
                if not psId:
                    self._logger.error("Failed to run '%s'" % cmd)
                    raise QmsException(Status.ERR_INTERNAL)
            else:
                self._logger.error("Invalid psName: %s" % psName)
                raise QmsException(Status.ERR_INTERNAL)
        # create entry in DbMeta table
        dbUuid = uuid.uuid4() # random UUID
        cmd = "INSERT INTO DbMeta(dbName, dbUuid, psName, psId) VALUES('%s', '%s', '%s', %s)" % (dbName, dbUuid, psName, psId)
        self._mdb.execCommand0(cmd)
        # finally, create this table as template
        self._mdb.execCommand0("CREATE DATABASE %s%s" % \
                                   (self._mdb.getServerPrefix(), dbName))
        self._mdb.commit()

    ###########################################################################
    #### dropDb
    ###########################################################################
    def dropDb(self, dbName):
        """Drops metadata about a database managed by qserv."""
        # connect to mysql
        self._mdb.selectMetaDb()
        # check if db exists
        cmd = "SELECT COUNT(*) FROM DbMeta WHERE dbName = '%s'" % dbName
        ret = self._mdb.execCommand1(cmd)
        if ret[0] != 1:
            self._logger.error("Database '%s' not registered" % dbName)
            raise QmsException(Status.ERR_DB_NOT_EXISTS)
        # get partitioningStrategy, psId and drop the entry
        cmd="SELECT dbId, psName, psId FROM DbMeta WHERE dbName = '%s'"%dbName
        (dbId, psName, dbPsId) = self._mdb.execCommand1(cmd)
        if psName == 'sphBox':
            cmd = "DELETE FROM PS_Db_sphBox WHERE psId = %s " % dbPsId
            self._mdb.execCommand0(cmd)
        # remove the entry about the db
        cmd = "DELETE FROM DbMeta WHERE dbId = %s" % dbId
        self._mdb.execCommand0(cmd)
        # remove related tables
        if psName == 'sphBox':
            cmd = "DELETE FROM PS_Tb_sphBox WHERE psId IN (SELECT psId FROM TableMeta WHERE dbId=%s)" % dbId
            self._mdb.execCommand0(cmd)
        cmd = "DELETE FROM TableMeta WHERE dbId = %s" % dbId
        self._mdb.execCommand0(cmd)
        # drop the template database
        self._mdb.execCommand0("DROP DATABASE %s%s" % \
                                   (self._mdb.getServerPrefix(), dbName))
        self._mdb.commit()

    ###########################################################################
    #### retrieveDbInfo
    ###########################################################################
    def retrieveDbInfo(self, dbName):
        """Retrieves info about a database."""
        self._mdb.selectMetaDb()
        if self._mdb.execCommand1("SELECT COUNT(*) FROM DbMeta WHERE dbName='%s'" % dbName)[0] == 0:
            raise QmsException(Status.ERR_DB_NOT_EXISTS)
        ret = self._mdb.execCommand1("SELECT dbId, dbUuid, psName FROM DbMeta WHERE dbName='%s'" % dbName)
        values = dict()
        values["dbId"] = ret[0]
        values["dbUuid"] = ret[1]
        ps = ret[2]
        values["partitioningStrategy"] = ps
        if ps == "sphBox":
            ret = self._mdb.execCommand1("""SELECT stripes, subStripes, defaultOverlap_fuzzyness, defaultOverlap_nearNeigh FROM DbMeta JOIN PS_Db_sphBox USING(psId) WHERE dbName='%s'""" % dbName)
            values["stripes"] = ret[0]
            values["subStripes"] = ret[1]
            values["defaultOverlap_fuzziness"] = ret[2]
            values["defaultOverlap_nearNeigh"] = ret[3]
        return values

    ###########################################################################
    #### checkDbExists
    ###########################################################################
    def checkDbExists(self, dbName):
        """Checks if db <dbName> exists, returns 0 or 1."""
        ret = self._mdb.execCommand1("SELECT COUNT(*) FROM DbMeta WHERE dbName='%s'" % dbName)
        return ret[0]

    ###########################################################################
    #### listDbs
    ###########################################################################
    def listDbs(self):
        """Prints names of all databases managed by qserv into a string."""
        self._mdb.selectMetaDb()
        ret = self._mdb.execCommandN("SELECT dbName FROM DbMeta")
        if not ret:
            return "No databases found"
        return [x[0] for x in ret]

    ###########################################################################
    #### createTable
    ###########################################################################
    def _processTbOptions(self, opts):
        if not opts.has_key("clusteredIndex"):
            print("param 'clusteredIndex' not found, will use default: NULL")
            opts["clusteredIndex"] = "NULL"
        if not opts.has_key("isRefMatch"):
            print("param 'isRefMatch' not found, will use default: No")
            opts["isRefMatch"] = "No"

        _crTbOpts = {
            "table_info":("tableName",
                          "partitioning",
                          "schemaFile",
                          "clusteredIndex",
                          "isRefMatch")}
        _crTbPSOpts = {
            "sphBox":("overlap",
                      "phiColName", 
                      "thetaColName", 
                      "logicalPart",
                      "physChunking")}
        # validate the options
        self._validateKVOptions(opts,_crTbOpts,_crTbPSOpts,"table_info")
        return opts

    def createTable(self, dbName, crTbOptions, schemaStr):
        """Creates metadata about new table in qserv-managed database."""
        # check if db exists
        if self.checkDbExists(dbName) == 0:
            self._logger.error("Database '%s' does not exist." % dbName)
            raise QmsException(Status.ERR_DB_NOT_EXISTS)
        # find out what the partitioning strategy is
        values = self.retrieveDbInfo(dbName)
        # print "Topts1:"
        # for k in crTbOptions: print "  ", k, "  --> ", crTbOptions[k]

        # add default values for missing parameters and do final validation
        crTbOptions["partitioningStrategy"] = values["partitioningStrategy"]
        crTbOptions = self._processTbOptions(crTbOptions)
        s = "createTable in db '%s', options are: " % dbName
        for k in crTbOptions: s+= " (%s-->%s)" % (k, crTbOptions[k])
        self._logger.debug(s)

        # write schema to a temp file
        schemaF = tempfile.NamedTemporaryFile(delete=False)
        schemaF.write(schemaStr)
        self._logger.debug("wrote schema to tempfile %s" % schemaF.name)
        schemaF.close()

        # connect to mysql
        self._mdb.selectMetaDb()
        # get dbid
        dbId = (self._mdb.execCommand1("SELECT dbId FROM DbMeta WHERE dbName = '%s'" % dbName))[0]
        # check if the table already exists
        tableName = crTbOptions["tableName"]
        cmd = "SELECT COUNT(*) FROM TableMeta WHERE dbId=%s AND tableName='%s'" % (dbId, tableName)
        ret = self._mdb.execCommand1(cmd)
        if ret[0] > 0:
            os.unlink(schemaF.name)
            self._logger.error("Table '%s' already registred" % tableName)
            raise QmsException(Status.ERR_TABLE_EXISTS)

        # load the template schema
        self._mdb.loadSqlScript(schemaF.name, "%s%s" % \
                                    (self._mdb.getServerPrefix(), dbName))
        os.unlink(schemaF.name)

        # create entry in PS_Tb_<partitioningStrategy>
        if crTbOptions["partitioning"] == "off":
            psId = '\N'
            psName = None
        else:
            psName = crTbOptions["partitioningStrategy"]
        if psName == "sphBox":
            # add two special columns
            cmd = "ALTER TABLE %s%s.%s ADD COLUMN chunk BIGINT, ADD COLUMN subChunk BIGINT" % (self._mdb.getServerPrefix(), dbName, tableName)
            self._mdb.execCommand0(cmd)

            self._logger.debug("persisting for sphBox")
            ov = crTbOptions["overlap"]
            pCN = crTbOptions["phiColName"]
            tCN = crTbOptions["thetaColName"]
            if not self._checkColumnExists(dbName, tableName, pCN) or \
               not self._checkColumnExists(dbName, tableName, tCN):
                raise QmsException(Status.ERR_COL_NOT_FOUND)
            pN = self._getColumnPos(dbName, tableName, pCN)
            tN = self._getColumnPos(dbName, tableName, tCN)
            lP = int(crTbOptions["logicalPart"])
            pC = int(crTbOptions["physChunking"], 16)
            cmd = "INSERT INTO PS_Tb_sphBox(overlap, phiCol, thetaCol, phiColNo, thetaColNo, logicalPart, physChunking) VALUES(%s, '%s', '%s', %d, %d, %d, %d)" % (ov, pCN, tCN, pN, tN, lP, pC)
            self._mdb.execCommand0(cmd)
            psId = (self._mdb.execCommand1("SELECT LAST_INSERT_ID()"))[0]
        # create entry in TableMeta
        isRefMatch = crTbOptions["isRefMatch"]
        isRefMatchValue = 1 if isRefMatch.lower() == "yes" else 0
        tbUuid = uuid.uuid4() # random UUID
        clusteredIdx = crTbOptions["clusteredIndex"]
        if clusteredIdx == "None":
            cmd = "INSERT INTO TableMeta(tableName, tbUuid, dbId, psId, isRefMatch) VALUES ('%s', '%s', %s, %s, %d)" % (tableName, tbUuid, dbId, psId, isRefMatchValue)
        else:
            cmd = "INSERT INTO TableMeta(tableName, tbUuid, dbId, psId, clusteredIdx, isRefMatch) VALUES ('%s', '%s', %s, %s, '%s', %d)" % (tableName, tbUuid, dbId, psId, clusteredIdx, isRefMatchValue)
        self._mdb.execCommand0(cmd)
        self._mdb.commit()

    ###########################################################################
    #### dropTable
    ###########################################################################
    def dropTable(self, dbName, tableName):
        """Drops metadata about a table."""
        self._logger.debug("dropTable: started")
        # connect to mysql
        self._mdb.selectMetaDb()
        # check if db exists
        cmd = "SELECT COUNT(*) FROM DbMeta WHERE dbName = '%s'" % dbName
        ret = self._mdb.execCommand1(cmd)
        if ret[0] != 1:
            self._logger.error("dropTable: database '%s' not registered" % \
                                   dbName)
            raise QmsException(Status.ERR_DB_NOT_EXISTS)
        # get dbId, psName, psId
        cmd = "SELECT dbId, psName, psId FROM DbMeta WHERE dbName='%s'"%dbName
        (dbId, psName, dbPsId) = self._mdb.execCommand1(cmd)
        # check if table exists
        cmd = "SELECT tableId FROM TableMeta WHERE dbId=%s AND tableName='%s'" % (dbId, tableName)
        tableId = self._mdb.execCommand1(cmd)
        if not tableId:
            self._logger.error("dropTable: table '%s' does not exist." % \
                                   tableName)
            raise QmsException(Status.ERR_TABLE_NOT_EXISTS)
        # remove the entry about the table
        cmd = "DELETE FROM TableMeta WHERE tableId = %s" % tableId
        self._mdb.execCommand0(cmd)
        # remove related info
        if psName == 'sphBox':
            cmd = "DELETE FROM PS_Tb_sphBox WHERE psId IN (SELECT psId FROM TableMeta WHERE TableId=%s)" % tableId
            self._mdb.execCommand0(cmd)
        cmd = "DELETE FROM TableMeta WHERE tableId = %s" % tableId
        self._mdb.execCommand0(cmd)
        self._mdb.commit()
        self._logger.debug("dropTable: done")

    ###########################################################################
    #### listTables
    ###########################################################################
    def listTables(self, dbName, partitionedOnlyFlag):
        """Lists all tables in a given database. If partitionedOnlyFlag is set,
           it lists only partitioned tables."""
        self._logger.debug("listTables: started")
        # connect to mysql
        self._mdb.selectMetaDb()
        # check if db exists
        cmd = "SELECT dbId FROM DbMeta WHERE dbName = '%s'" % dbName
        ret = self._mdb.execCommand1(cmd)
        dbId = ret[0]
        cmd = "SELECT tableName FROM TableMeta WHERE dbId=%s " % dbId
        if partitionedOnlyFlag:
            cmd += "AND psId IS NOT NULL"
        tNames = self._mdb.execCommandN(cmd)
        self._logger.debug("listTables: done")
        return [x[0] for x in tNames]

    ###########################################################################
    #### retrieveTableInfo
    ###########################################################################
    def retrieveTableInfo(self, dbName, tableName):
        """Retrieves metadata about a table."""
        self._logger.debug("retrieveTableInfo: started")
        # connect to mysql
        self._mdb.selectMetaDb()
        # check if db exists
        cmd = "SELECT dbId FROM DbMeta WHERE dbName = '%s'" % dbName
        ret = self._mdb.execCommand1(cmd)
        if not ret:
            self._logger.error("retrieveTableInfo: database '%s' not registered" % dbName)
            raise QmsException(Status.ERR_DB_NOT_EXISTS)
        dbId = ret[0]
        # check if table exists
        cmd = "SELECT tableId FROM TableMeta WHERE dbId=%s AND tableName='%s'" % (dbId, tableName)
        tableId = self._mdb.execCommand1(cmd)
        if not tableId:
            self._logger.error("retrieveTableInfo: table '%s' doesn't exist."%\
                                   tableName)
            raise QmsException(Status.ERR_TABLE_NOT_EXISTS)
        # get ps name
        cmd = "SELECT psName FROM DbMeta WHERE dbId=%s" % dbId
        psName = self._mdb.execCommand1(cmd)[0]
        # the partitioning might be turned off for this table, so check it
        cmd = "SELECT psId FROM TableMeta WHERE tableId=%s" % tableId
        ret = self._mdb.execCommand1(cmd)
        psId = ret[0]
        # retrieve table info
        values = dict()
        if psId and psName == "sphBox":
            ret = self._mdb.execCommand1("SELECT clusteredIdx, isRefMatch, overlap, phiCol, thetaCol, phiColNo, thetaColNo, logicalPart, physChunking FROM TableMeta JOIN PS_Tb_sphBox USING(psId) WHERE tableId=%s" % tableId)
            values["clusteredIdx"] = ret[0]
<<<<<<< HEAD
            values["overlap"]      = ret[1]
            values["phiCol"]       = ret[2]
            values["thetaCol"]     = ret[3]
            values["phiColNo"]     = ret[4]
            values["thetaColNo"]   = ret[5]
            values["logicalPart"]  = ret[6]
            values["physChunking"] = ret[7]
=======
            values["isRefMatch"]   = ret[1]
            values["overlap"]      = ret[2]
            values["phiCol"]       = ret[3]
            values["thetaCol"]     = ret[4]
            values["phiColNo"]     = ret[5]
            values["thetaColNo"]   = ret[6]
            values["logicalPart"]  = ret[7]
            values["physChunking"] = hex(ret[8])
>>>>>>> b687efa0
        else:
            cmd = "SELECT clusteredIdx, isRefMatch FROM TableMeta WHERE tableId=%s" % tableId
            ret = self._mdb.execCommand1(cmd)
            values["clusteredIdx"] = ret[0]
            values["isRefMatch"]   = ret[1]
        return values

    ###########################################################################
    #### getInternalQmsDbName
    ###########################################################################
    def getInternalQmsDbName(self):
        """Retrieves name of the internal qms database."""
        try:
            dbName = self._mdb.getDbName()
        except QmsException as qe:
            return (None, None)
        return (dbName is not None, dbName)

    ###########################################################################
    #### _checkColumnExists
    ###########################################################################
    def _checkColumnExists(self, dbName, tableName, columnName):
        # note: this function is mysql-specific!
        ret = self._mdb.execCommand1("SELECT COUNT(*) FROM information_schema.COLUMNS WHERE table_schema='%s%s' and table_name='%s' and column_name='%s'" % (self._mdb.getServerPrefix(), dbName, tableName, columnName))
        return ret[0] == 1

    ###########################################################################
    #### _printTable
    ###########################################################################
    def _printTable(self, s, tableName):
        ret = self._mdb.execCommandN("SELECT * FROM %s" % tableName)
        s.write(tableName)
        if len(ret) == 0:
            s.write(" is empty.\n")
        else: 
            s.write(':\n')
            for r in ret: print >> s, "   ", r

    ###########################################################################
    #### _getColumpPos
    ###########################################################################
    def _getColumnPos(self, dbName, tableName, columnName):
        # note: this function is mysql-specific!
        return self._mdb.execCommand1("SELECT ordinal_position FROM information_schema.COLUMNS WHERE table_schema='%s%s' and table_name='%s' and column_name='%s'" % (self._mdb.getServerPrefix(), dbName, tableName, columnName))[0] -1 <|MERGE_RESOLUTION|>--- conflicted
+++ resolved
@@ -589,15 +589,6 @@
         if psId and psName == "sphBox":
             ret = self._mdb.execCommand1("SELECT clusteredIdx, isRefMatch, overlap, phiCol, thetaCol, phiColNo, thetaColNo, logicalPart, physChunking FROM TableMeta JOIN PS_Tb_sphBox USING(psId) WHERE tableId=%s" % tableId)
             values["clusteredIdx"] = ret[0]
-<<<<<<< HEAD
-            values["overlap"]      = ret[1]
-            values["phiCol"]       = ret[2]
-            values["thetaCol"]     = ret[3]
-            values["phiColNo"]     = ret[4]
-            values["thetaColNo"]   = ret[5]
-            values["logicalPart"]  = ret[6]
-            values["physChunking"] = ret[7]
-=======
             values["isRefMatch"]   = ret[1]
             values["overlap"]      = ret[2]
             values["phiCol"]       = ret[3]
@@ -605,8 +596,7 @@
             values["phiColNo"]     = ret[5]
             values["thetaColNo"]   = ret[6]
             values["logicalPart"]  = ret[7]
-            values["physChunking"] = hex(ret[8])
->>>>>>> b687efa0
+            values["physChunking"] = ret[8]
         else:
             cmd = "SELECT clusteredIdx, isRefMatch FROM TableMeta WHERE tableId=%s" % tableId
             ret = self._mdb.execCommand1(cmd)
