// -*- LSST-C++ -*-
/*
 * LSST Data Management System
 * Copyright 2008-2014 LSST Corporation.
 *
 * This product includes software developed by the
 * LSST Project (http://www.lsst.org/).
 *
 * This program is free software: you can redistribute it and/or modify
 * it under the terms of the GNU General Public License as published by
 * the Free Software Foundation, either version 3 of the License, or
 * (at your option) any later version.
 *
 * This program is distributed in the hope that it will be useful,
 * but WITHOUT ANY WARRANTY; without even the implied warranty of
 * MERCHANTABILITY or FITNESS FOR A PARTICULAR PURPOSE.  See the
 * GNU General Public License for more details.
 *
 * You should have received a copy of the LSST License Statement and
 * the GNU General Public License along with this program.  If not,
 * see <http://www.lsstcorp.org/LegalNotices/>.
 */
/// class Foreman implementation
#include "wcontrol/Foreman.h"

// Std C++
#include <deque>
#include <iostream>

// Boost
#include <boost/thread.hpp>
#include <boost/make_shared.hpp>
#include <boost/scoped_ptr.hpp>

#include "wsched/FifoScheduler.h"
#include "wdb/QueryRunner.h"
#include "wbase/Base.h"
#include "wlog/WLogger.h"

////////////////////////////////////////////////////////////////////////
// anonymous helpers
////////////////////////////////////////////////////////////////////////
namespace {
    template <typename Q>
    bool popFrom(Q& q, typename Q::value_type const& v) {
        typename Q::iterator i = std::find(q.begin(), q.end(), v);
        if(i == q.end()) return false;
        q.erase(i);
        return true;
    }
} // annonymous namespace

namespace lsst {
namespace qserv {
namespace wcontrol {

////////////////////////////////////////////////////////////////////////
// ForemanImpl declaration
////////////////////////////////////////////////////////////////////////
class ForemanImpl : public Foreman {
public:
    ForemanImpl(Scheduler::Ptr s, wlog::WLogger::Ptr log);
    virtual ~ForemanImpl();

    bool squashByHash(std::string const& hash);
    bool accept(boost::shared_ptr<proto::TaskMsg> msg);
    class RunnerMgr;
    class Runner  {
    public:
        Runner(RunnerMgr& rm, wcontrol::Task::Ptr firstTask);
        void poison();
        void operator()();
        std::string const& getHash() const { return _task->hash; }
    private:
        RunnerMgr& _rm;
<<<<<<< HEAD
        wcontrol::Task::Ptr _task;
        wlog::WLogger::Ptr _log;
=======
        Task::Ptr _task;
>>>>>>> f931de6c
        bool _isPoisoned;
        WLogger::Ptr _log;
    };
    // For use by runners.
    class RunnerMgr {
    public:
        RunnerMgr(ForemanImpl& f);
        void registerRunner(Runner* r, wcontrol::Task::Ptr t);
        boost::shared_ptr<wdb::QueryRunner> newQueryRunner(wcontrol::Task::Ptr t);
        void reportComplete(wcontrol::Task::Ptr t);
        void reportStart(wcontrol::Task::Ptr t);
        void signalDeath(Runner* r);
        wcontrol::Task::Ptr getNextTask(Runner* r, wcontrol::Task::Ptr previous);
        wlog::WLogger::Ptr getLog();
        bool squashByHash(std::string const& hash);

    private:
        void _reportStartHelper(wcontrol::Task::Ptr t);
        class StartTaskF;
        ForemanImpl& _f;
        Foreman::TaskWatcher& _taskWatcher;
    };

    friend class RunnerMgr;

private:
    typedef std::deque<Runner*> RunnerDeque;

    void _startRunner(wcontrol::Task::Ptr t);

    boost::mutex _mutex;
    boost::mutex _runnersMutex;
    Scheduler::Ptr _scheduler;
    RunnerDeque _runners;
    boost::scoped_ptr<RunnerMgr> _rManager;
    wlog::WLogger::Ptr _log;

    TaskQueuePtr _running;
};
////////////////////////////////////////////////////////////////////////
// Foreman factory function
////////////////////////////////////////////////////////////////////////
Foreman::Ptr
newForeman(Foreman::Scheduler::Ptr sched, wlog::WLogger::Ptr log) {
    if(!sched) {
        sched.reset(new wsched::FifoScheduler());
    }
    ForemanImpl::Ptr fmi(new ForemanImpl(sched, log));
    return fmi;;
}

////////////////////////////////////////////////////////////////////////
// class ForemanImpl::RunnerMgr
////////////////////////////////////////////////////////////////////////
class ForemanImpl::RunnerMgr::StartTaskF {
public:
    StartTaskF(ForemanImpl& f) : _f(f) {}
    void operator()(wcontrol::Task::Ptr t) {
        _f._startRunner(t);
    }
private:
    ForemanImpl& _f;
};

ForemanImpl::RunnerMgr::RunnerMgr(ForemanImpl& f)
    : _f(f), _taskWatcher(*f._scheduler) {
}

void
ForemanImpl::RunnerMgr::registerRunner(Runner* r, wcontrol::Task::Ptr t) {
    {
        boost::lock_guard<boost::mutex> lock(_f._runnersMutex);
        _f._runners.push_back(r);
    }

    std::ostringstream os;
    os << "Registered runner " << (void*)r;
    _f._log->debug(os.str());
    _reportStartHelper(t);
}

boost::shared_ptr<wdb::QueryRunner>
ForemanImpl::RunnerMgr::newQueryRunner(wcontrol::Task::Ptr t) {
    wdb::QueryRunnerArg a(_f._log, t);
    boost::shared_ptr<wdb::QueryRunner> qr(new wdb::QueryRunner(a));
    return qr;
}

void
ForemanImpl::RunnerMgr::reportComplete(wcontrol::Task::Ptr t) {
    {
        boost::lock_guard<boost::mutex> lock(_f._runnersMutex);
        bool popped = popFrom(*_f._running, t);
        assert(popped);
    }
    std::ostringstream os;
    os << "Finished task " << *t;
    _f._log->debug(os.str());
    _taskWatcher.markFinished(t);
}

void
ForemanImpl::RunnerMgr::reportStart(wcontrol::Task::Ptr t) {
   _reportStartHelper(t);
}

void
ForemanImpl::RunnerMgr::_reportStartHelper(wcontrol::Task::Ptr t) {
    {
        boost::lock_guard<boost::mutex> lock(_f._runnersMutex);
        _f._running->push_back(t);
    }
    std::ostringstream os;
    os << "Started task " << *t;
    _f._log->debug(os.str());
    _taskWatcher.markStarted(t);
}

void ForemanImpl::RunnerMgr::signalDeath(Runner* r) {
    boost::lock_guard<boost::mutex> lock(_f._runnersMutex);
    RunnerDeque::iterator end = _f._runners.end();
    // std::cout << (void*) r << " dying" << std::endl;
    for(RunnerDeque::iterator i = _f._runners.begin(); i != end; ++i) {
        if(*i == r) {
            _f._runners.erase(i);
            //_f._runnersEmpty.notify_all(); // Still needed?
            return;
        }
    }
}

wcontrol::Task::Ptr
ForemanImpl::RunnerMgr::getNextTask(Runner* r, wcontrol::Task::Ptr previous) {
    TaskQueuePtr tq;
    tq = _f._scheduler->taskFinishAct(previous, _f._running);
    if(!tq.get()) {
        return wcontrol::Task::Ptr();
    }
    if(tq->size() > 1) {
        std::for_each(tq->begin()+1, tq->end(), StartTaskF(_f));
    }
    return tq->front();
}

wlog::WLogger::Ptr 
ForemanImpl::RunnerMgr::getLog() {
    return _f._log;
}
/// matchHash: helper functor that matches queries by hash.
class matchHash {
public:
    matchHash(std::string const& hash_) : hash(hash_) {}
    inline bool operator()(wdb::QueryRunnerArg const& a) {
        return a.task->hash == hash;
    }
    inline bool operator()(ForemanImpl::Runner const* r) {
        return r->getHash() == hash;
    }
    std::string hash;
};

bool ForemanImpl::RunnerMgr::squashByHash(std::string const& hash) {
    boost::lock_guard<boost::mutex> lock(_f._runnersMutex);

    RunnerDeque::iterator b = _f._runners.begin();
    RunnerDeque::iterator e = _f._runners.end();
    RunnerDeque::iterator q = find_if(b, e, matchHash(hash));
    if(q != e) {
        (*q)->poison();
        return true;
    }
    return false;
}


////////////////////////////////////////////////////////////////////////
// class ForemanImpl::Runner
////////////////////////////////////////////////////////////////////////
ForemanImpl::Runner::Runner(RunnerMgr& rm, wcontrol::Task::Ptr firstTask)
    : _rm(rm),
      _task(firstTask),
      _isPoisoned(false),
      _log(rm.getLog()) {
    // nothing to do.
}

void ForemanImpl::Runner::poison() {
    _isPoisoned = true;
}

void ForemanImpl::Runner::operator()() {
    boost::shared_ptr<wdb::QueryRunner> qr;
    _rm.registerRunner(this, _task);
    while(!_isPoisoned) {
        // Run my task.
        qr = _rm.newQueryRunner(_task);
        std::stringstream ss;
        ss << "Runner running " << *_task;
        _log->info(ss.str());
        qr->actOnce();
        if(_isPoisoned) break;
        // Request new work from the manager
        // (mgr is a role of the foreman, who will check with the
        // scheduler for the next assignment)
        _rm.reportComplete(_task);
        _task = _rm.getNextTask(this, _task);
        if(!_task.get()) break; // No more work?
        _rm.reportStart(_task);
    } // Keep running until we get poisoned.
    _rm.signalDeath(this);
}
////////////////////////////////////////////////////////////////////////
// ForemanImpl
////////////////////////////////////////////////////////////////////////
ForemanImpl::ForemanImpl(Scheduler::Ptr s,
                         wlog::WLogger::Ptr log)
    : _scheduler(s), _running(new TaskQueue()) {
    if(!log) {
        // Make basic logger.
        _log.reset(new wlog::WLogger());
    } else {
        _log.reset(new wlog::WLogger(log));
        _log->setPrefix("Foreman:");
    }
    _rManager.reset(new RunnerMgr(*this));
    assert(s); // Cannot operate without scheduler.

}
ForemanImpl::~ForemanImpl() {
    // FIXME: Poison and drain runners.
}

void
ForemanImpl::_startRunner(wcontrol::Task::Ptr t) {
    // FIXME: Is this all that is needed?
    boost::thread(Runner(*_rManager, t));
}

bool ForemanImpl::squashByHash(std::string const& hash) {
    boost::lock_guard<boost::mutex> m(_mutex);
    bool success = _scheduler->removeByHash(hash);
    success = success || _rManager->squashByHash(hash);
    if(success) {
        // Notify the tracker in case someone is waiting.
        ResultError r(-2, "Squashed by request");
        wdb::QueryRunner::getTracker().notify(hash, r);
        // Remove squash notification to prevent future poisioning.
        wdb::QueryRunner::getTracker().clearNews(hash);
    }
    return success;
}

bool
ForemanImpl::accept(boost::shared_ptr<proto::TaskMsg> msg) {
    // Pass to scheduler.
    assert(_scheduler);
    wcontrol::Task::Ptr t(new wcontrol::Task(msg));
    TaskQueuePtr newReady = _scheduler->newTaskAct(t, _running);
    // Perform only what the scheduler requests.
    if(newReady.get() && (newReady->size() > 0)) {
        TaskQueue::iterator i = newReady->begin();
        for(; i != newReady->end(); ++i) {
            _startRunner(*i);
        }
    }
    return false; // FIXME
}

}}} // namespace lsst::qserv::wcontrol<|MERGE_RESOLUTION|>--- conflicted
+++ resolved
@@ -73,14 +73,9 @@
         std::string const& getHash() const { return _task->hash; }
     private:
         RunnerMgr& _rm;
-<<<<<<< HEAD
         wcontrol::Task::Ptr _task;
+        bool _isPoisoned;
         wlog::WLogger::Ptr _log;
-=======
-        Task::Ptr _task;
->>>>>>> f931de6c
-        bool _isPoisoned;
-        WLogger::Ptr _log;
     };
     // For use by runners.
     class RunnerMgr {
