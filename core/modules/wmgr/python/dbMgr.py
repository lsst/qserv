--- conflicted
+++ resolved
@@ -606,18 +606,6 @@
                 try:
                     utils.createTableLike(dbConn, dbName, chunkTable, dbName, tblName)
                     # make sure the chunk entry has been registered as well
-<<<<<<< HEAD
-                    _log.info('register chunk for db=%s table=%s and chunk=%d', dbName, chunkTable, chunkId)
-                    try:
-                        q1 = "DELETE FROM qservw_worker.Chunks WHERE `db`='{0}' AND `table`='{1}' AND `chunk`={2}".format(dbName, chunkTable, chunkId)
-                        q2 = "INSERT INTO qservw_worker.Chunks VALUES('{0}','{1}',{2})".format(dbName, chunkTable, chunkId)
-                        dbPrivConn.execute(q1)
-                        dbPrivConn.execute(q2)
-                    except SQLAlchemyError as exc:
-                        _log.error('exception when registering chunk for db=%s table=%s and chunk=%d: %s', dbName, chunkTable, chunkId, exc)
-                        raise ExceptionResponse(404, "ChunkRegisterFailed",
-                                                "Failed to register chunk for db=%s table=%s and chunk=%d" % (dbName, chunkTable, chunkId))
-=======
                     _log.info('register chunk for db=%s and chunk=%d', dbName, chunkId)
                     try:
                         dbPrivConn.execute("DELETE FROM qservw_worker.Chunks WHERE db=%s AND chunk=%s", dbName, chunkId)
@@ -626,7 +614,6 @@
                         _log.error('exception when registering chunk for db=%s and chunk=%d: %s', dbName, chunkId, exc)
                         raise ExceptionResponse(404, "ChunkRegisterFailed",
                                                 "Failed to register chunk for db=%s and chunk=%d" % (dbName, chunkId))
->>>>>>> 2c0a209a
                 except utils.TableExistsError as exc:
                     _log.error('Db exception when creating table: %s', exc)
                     raise ExceptionResponse(409, "TableExists",
