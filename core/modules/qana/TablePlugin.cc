--- conflicted
+++ resolved
@@ -81,29 +81,18 @@
     }
     int& _seqN;
 };
-<<<<<<< HEAD
-
-class addDbContext : public query::TableRefN::Func {
-=======
-class addDbContext : public TableRef::Func {
->>>>>>> f931de6c
+
+class addDbContext : public query::TableRef::Func {
 public:
     addDbContext(query::QueryContext const& c,
                  std::string& firstDb_,
                  std::string& firstTable_)
         : context(c), firstDb(firstDb_), firstTable(firstTable_)
         {}
-<<<<<<< HEAD
-    void operator()(query::TableRefN::Ptr t) {
+    void operator()(query::TableRef::Ptr t) {
         if(t.get()) { t->apply(*this); }
     }
-    void operator()(query::TableRefN& t) {
-=======
-    void operator()(TableRef::Ptr t) {
-        if(t.get()) { t->apply(*this); }
-    }
-    void operator()(TableRef& t) {
->>>>>>> f931de6c
+    void operator()(query::TableRef& t) {
         std::string table = t.getTable();
         if(table.empty()) { throw std::logic_error("No table in TableRef"); }
         if(t.getDb().empty()) { t.setDb(context.defaultDb); }
@@ -119,14 +108,10 @@
 class addAlias : public TableRef::Func {
 public:
     addAlias(G g, A a) : _generate(g), _addMap(a) {}
-<<<<<<< HEAD
-    void operator()(query::TableRefN::Ptr t) {
-=======
-    void operator()(TableRef::Ptr t) {
+    void operator()(query::TableRef::Ptr t) {
         if(t.get()) { t->apply(*this); }
     }
-    void operator()(TableRef& t) {
->>>>>>> f931de6c
+    void operator()(query::TableRef& t) {
         // LOGGER_INF << "tableref:";
         // t->putStream(LOG_STRM(Info));
         // LOGGER_INF << std::endl;
@@ -293,20 +278,13 @@
     // The purpose of this is to confine table name references to the
     // from-list so that the later table-name substitution is confined
     // to modifying the from-list.
-<<<<<<< HEAD
     query::FromList& fList = stmt.getFromList();
-    // LOGGER_INF << "TABLE:Logical:orig fromlist "
-    //           << fList.getGenerated() << std::endl;
-    query::TableRefnList& tList = fList.getTableRefnList();
-=======
-    FromList& fList = stmt.getFromList();
     // std::cout << "TABLE:Logical:orig fromlist "
     //           << fList.getGenerated()
     //           << (fList.isJoin() ? " is join" : "")
     //           << std::endl;
 
     TableRefList& tList = fList.getTableRefList();
->>>>>>> f931de6c
 
     // For each tableref, modify to add alias.
     int seq=0;
@@ -405,18 +383,6 @@
     // The QueryMapping abstraction provides a symbolic mapping so
     // that a later query generation stage can generate queries from
     // templatable queries a list of partition tuples.
-<<<<<<< HEAD
-    qana::SphericalBoxStrategy s(fList, context);
-    qana::QueryMapping::Ptr qm = s.getMapping();
-    // Compute the new fromLists, and if there are more than one, then
-    // clone the selectstmt for each copy.
-    if(s.needsMultiple()) {
-        typedef std::list<boost::shared_ptr<query::FromList> > FromListList;
-        typedef FromListList::iterator Iter;
-        FromListList newFroms = s.computeNewFromLists();
-        for(Iter i=newFroms.begin(), e=newFroms.end(); i != e; ++i) {
-            boost::shared_ptr<query::SelectStmt> stmt = in.copyDeep();
-=======
 
     // In order for this to work while preserving join syntax, we
     // probably need to change the model. Previously, we did:
@@ -443,10 +409,10 @@
     } else {
         ts.setToPermutation(0, fList.getTableRefList());
     }
-    QueryMapping::Ptr qm = ts.exportMapping();
+    qana::QueryMapping::Ptr qm = ts.exportMapping();
 #else
     SphericalBoxStrategy s(fList, context);
-    QueryMapping::Ptr qm = s.getMapping();
+    qana::QueryMapping::Ptr qm = s.getMapping();
     // Compute the new fromLists, and if there are more than one, then
     // clone the selectstmt for each copy.
     if(ts.needsMultiple()) {
@@ -455,7 +421,6 @@
         FromListList newFroms = s.computeNewFromLists();
         for(Iter i=newFroms.begin(), e=newFroms.end(); i != e; ++i) {
             boost::shared_ptr<SelectStmt> stmt = in.clone();
->>>>>>> f931de6c
             stmt->setFromList(*i);
             outList.push_back(stmt);
             ++added;
@@ -487,8 +452,4 @@
     return false;
 }
 
-<<<<<<< HEAD
-}}} // namespace lsst::qserv::qana
-=======
-}}} // namespace lsst::qserv::master
->>>>>>> f931de6c
+}}} // namespace lsst::qserv::qana