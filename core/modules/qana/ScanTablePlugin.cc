--- conflicted
+++ resolved
@@ -123,50 +123,24 @@
     }
 }
 
-<<<<<<< HEAD
-struct getPartitioned : public query::TableRefN::Func {
+struct getPartitioned : public query::TableRef::FuncC {
     getPartitioned(util::StringPairList& sList_) : sList(sList_) {}
-    virtual void operator()(query::TableRefN& t) {
-        (*this)(const_cast<query::TableRefN const&>(t));
-    }
-    virtual void operator()(query::TableRefN const& tRef) {
-        query::SimpleTableN const* t = 
-            dynamic_cast<query::SimpleTableN const*>(&tRef);
-        if(t) {
-            util::StringPair entry(t->getDb(), t->getTable());
-            if(found.end() != found.find(entry)) return;
-            sList.push_back(entry);
-            found.insert(entry);
-        } else {
-            throw std::logic_error("Unexpected non-simple table in apply()");
-        }
-=======
-struct getPartitioned : public TableRef::FuncC {
-    getPartitioned(StringPairList& sList_) : sList(sList_) {}
     virtual void operator()(TableRef const& tRef) {
-        StringPair entry(tRef.getDb(), tRef.getTable());
+        util::StringPair entry(tRef.getDb(), tRef.getTable());
         if(found.end() != found.find(entry)) return;
         sList.push_back(entry);
         found.insert(entry);
->>>>>>> f931de6c
     }
     std::set<util::StringPair> found;
     util::StringPairList& sList;
 };
 
 // helper
-<<<<<<< HEAD
-util::StringPairList 
-filterPartitioned(query::TableRefnList const& tList) {
+util::StringPairList
+filterPartitioned(query::TableRefList const& tList) {
     util::StringPairList list;
     getPartitioned gp(list);
-    for(query::TableRefnList::const_iterator i=tList.begin(), e=tList.end();
-=======
-StringPairList filterPartitioned(TableRefList const& tList) {
-    StringPairList list;
-    getPartitioned gp(list);
     for(TableRefList::const_iterator i=tList.begin(), e=tList.end();
->>>>>>> f931de6c
         i != e; ++i) {
         (**i).apply(gp);
     }
